--- conflicted
+++ resolved
@@ -116,11 +116,7 @@
 	        	has_internal_voids = true;
 	        else {
 		        FlowRole extrusion_role = (surface.surface_type == stTop) ? frTopSolidInfill : (surface.is_solid() ? frSolidInfill : frInfill);
-<<<<<<< HEAD
-		        bool     is_bridge 	    = layerm.layer()->id() > 0 && surface.is_bridge();
-=======
 		        bool     is_bridge 	    = layer.id() > 0 && surface.is_bridge();
->>>>>>> 9bdc5b79
 		        params.extruder 	 = layerm.region()->extruder(extrusion_role);
 		        params.pattern 		 = layerm.region()->config().fill_pattern.value;
 		        params.density       = float(layerm.region()->config().fill_density);
@@ -145,19 +141,11 @@
 		        // calculate the actual flow we'll be using for this infill
 		        params.flow = layerm.region()->flow(
 		            extrusion_role,
-<<<<<<< HEAD
-		            (surface.thickness == -1) ? layerm.layer()->height : surface.thickness, // extrusion height
-		            is_bridge || Fill::use_bridge_flow(params.pattern), 					// bridge flow?
-		            layerm.layer()->id() == 0,          									// first layer?
-		            -1,                                 									// auto width
-		            *layerm.layer()->object()
-=======
 		            (surface.thickness == -1) ? layer.height : surface.thickness, 	// extrusion height
 		            is_bridge || Fill::use_bridge_flow(params.pattern), 			// bridge flow?
 		            layer.id() == 0,          										// first layer?
 		            -1,                                 							// auto width
 		            *layer.object()
->>>>>>> 9bdc5b79
 		        );
 		        
 		        // Calculate flow spacing for infill pattern generation.
@@ -168,11 +156,7 @@
 		            // layer height
 		            params.spacing = layerm.region()->flow(
 			                frInfill,
-<<<<<<< HEAD
-			                layerm.layer()->object()->config().layer_height.value,  // TODO: handle infill_every_layers?
-=======
 			                layer.object()->config().layer_height.value,  // TODO: handle infill_every_layers?
->>>>>>> 9bdc5b79
 			                false,  // no bridge
 			                false,  // no first layer
 			                -1,     // auto width
@@ -215,14 +199,6 @@
 		Polygons all_polygons;
 		for (SurfaceFill &fill : surface_fills)
 			if (! fill.expolygons.empty()) {
-<<<<<<< HEAD
-				Polygons polys = to_polygons(std::move(fill.expolygons));
-				if (fill.expolygons.size() > 1 || ! all_polygons.empty())
-		            // Make a union of polygons, use a safety offset, subtract the preceding polygons.
-				    // Bridges are processed first (see SurfaceFill::operator<())
-		            fill.expolygons = all_polygons.empty() ? union_ex(polys, true) : diff_ex(polys, all_polygons, true);
-				append(all_polygons, std::move(polys));
-=======
 				if (fill.expolygons.size() > 1 || ! all_polygons.empty()) {
 					Polygons polys = to_polygons(std::move(fill.expolygons));
 		            // Make a union of polygons, use a safety offset, subtract the preceding polygons.
@@ -231,7 +207,6 @@
 					append(all_polygons, std::move(polys));
 				} else if (&fill != &surface_fills.back())
 					append(all_polygons, to_polygons(fill.expolygons));
->>>>>>> 9bdc5b79
 	        }
 	}
 
@@ -286,11 +261,7 @@
 				region_id = region_some_infill;
 			const LayerRegion& layerm = *layer.regions()[region_id];
 	        for (SurfaceFill &surface_fill : surface_fills)
-<<<<<<< HEAD
-	        	if (surface_fill.surface.surface_type == stInternalSolid && std::abs(layerm.layer()->height - surface_fill.params.flow.height) < EPSILON) {
-=======
 	        	if (surface_fill.surface.surface_type == stInternalSolid && std::abs(layer.height - surface_fill.params.flow.height) < EPSILON) {
->>>>>>> 9bdc5b79
 	        		internal_solid_fill = &surface_fill;
 	        		break;
 	        	}
@@ -304,17 +275,10 @@
 		        // calculate the actual flow we'll be using for this infill
 		        params.flow = layerm.region()->flow(
 		            frSolidInfill,
-<<<<<<< HEAD
-		            layerm.layer()->height, 		// extrusion height
-		            false, 							// bridge flow?
-		            layerm.layer()->id() == 0,      // first layer?
-		            -1,                             // auto width
-=======
 		            layer.height, 		// extrusion height
 		            false, 				// bridge flow?
 		            layer.id() == 0,    // first layer?
 		            -1,                 // auto width
->>>>>>> 9bdc5b79
 		            *layer.object()
 		        );
 		        params.spacing = params.flow.spacing();	        
@@ -332,17 +296,6 @@
 	return surface_fills;
 }
 
-<<<<<<< HEAD
-// friend to Layer
-void Layer::make_fills()
-{
-	for (LayerRegion *layerm : m_regions)
-		layerm->fills.clear();
-
-	std::vector<SurfaceFill>  surface_fills = group_fills(*this);
-	const Slic3r::BoundingBox bbox = this->object()->bounding_box();
-
-=======
 #ifdef SLIC3R_DEBUG_SLICE_PROCESSING
 void export_group_fills_to_svg(const char *path, const std::vector<SurfaceFill> &fills)
 {
@@ -385,7 +338,6 @@
 	}
 #endif /* SLIC3R_DEBUG_SLICE_PROCESSING */
 
->>>>>>> 9bdc5b79
     for (SurfaceFill &surface_fill : surface_fills) {
         // Create the filler object.
         std::unique_ptr<Fill> f = std::unique_ptr<Fill>(Fill::new_from_type(surface_fill.params.pattern));
